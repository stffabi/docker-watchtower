--- conflicted
+++ resolved
@@ -117,11 +117,8 @@
 
 	log.Infof("Starting %s", name)
 
-<<<<<<< HEAD
 	newContainerID, err := client.api.CreateContainer(config, name, &auth)
-=======
-	newContainerID, err := client.api.CreateContainer(config, name, nil)
->>>>>>> b1e70f49
+
 	if err != nil {
 		return err
 	}
