package container

import (
	"fmt"
	"io/ioutil"
<<<<<<< HEAD
	"strings"
	"time"

	log "github.com/Sirupsen/logrus"
	dockerclient "github.com/docker/engine-api/client"
	"github.com/docker/engine-api/types"
	"github.com/docker/engine-api/types/filters"
	"github.com/docker/engine-api/types/network"
=======
	"time"

	log "github.com/Sirupsen/logrus"
	"github.com/docker/docker/api/types"
	"github.com/docker/docker/api/types/network"
	dockerclient "github.com/docker/docker/client"
>>>>>>> 48b8b597
	"golang.org/x/net/context"
)

const (
	defaultStopSignal = "SIGTERM"
)

// A Filter is a prototype for a function that can be used to filter the
// results from a call to the ListContainers() method on the Client.
type Filter func(Container) bool

// A Client is the interface through which watchtower interacts with the
// Docker API.
type Client interface {
	ListContainers(Filter) ([]Container, error)
	StopContainer(Container, time.Duration) error
	StartContainer(Container) error
	RenameContainer(Container, string) error
	IsContainerStale(Container) (bool, error)
	RemoveImage(Container) error
}

// NewClient returns a new Client instance which can be used to interact with
// the Docker API.
// The client reads its configuration from the following environment variables:
//  * DOCKER_HOST			the docker-engine host to send api requests to
//  * DOCKER_TLS_VERIFY		whether to verify tls certificates
//  * DOCKER_API_VERSION	the minimum docker api version to work with
func NewClient(pullImages bool, filtersSlice []string) Client {
	cli, err := dockerclient.NewEnvClient()

	if err != nil {
		log.Fatalf("Error instantiating Docker client: %s", err)
	}

	return dockerClient{api: cli, pullImages: pullImages, rawFilters: filtersSlice}
}

type dockerClient struct {
	api        *dockerclient.Client
	pullImages bool
	rawFilters []string
}

func (client dockerClient) ListContainers(fn Filter) ([]Container, error) {
	cs := []Container{}
	bg := context.Background()

	log.Debug("Retrieving running containers")

	listOptions := types.ContainerListOptions{}

	if len(client.rawFilters) != 0 {
		// try to construct filters from the string slice
		filters := filters.NewArgs()
		for _, filter := range client.rawFilters {
			// split by first equals sign
			filterParts := strings.SplitN(filter, "=", 2)
			// now add the filter
			filters.Add(filterParts[0], filterParts[1])
		}
		listOptions.All = true
		listOptions.Filter = filters
	}

	runningContainers, err := client.api.ContainerList(
		bg,
		listOptions,
	)
	if err != nil {
		return nil, err
	}

	for _, runningContainer := range runningContainers {
		containerInfo, err := client.api.ContainerInspect(bg, runningContainer.ID)
		if err != nil {
			return nil, err
		}

		imageInfo, _, err := client.api.ImageInspectWithRaw(bg, containerInfo.Image, false)
		if err != nil {
			return nil, err
		}

		c := Container{containerInfo: &containerInfo, imageInfo: &imageInfo}
		if fn(c) {
			cs = append(cs, c)
		}
	}

	return cs, nil
}

func (client dockerClient) StopContainer(c Container, timeout time.Duration) error {
	bg := context.Background()
	signal := c.StopSignal()
	if signal == "" {
		signal = defaultStopSignal
	}

	log.Infof("Stopping %s (%s) with %s", c.Name(), c.ID(), signal)

	if err := client.api.ContainerKill(bg, c.ID(), signal); err != nil {
		fmt.Errorf("Container %s (%s) could not be killed", c.Name(), c.ID())
	}

	// Wait for container to exit, but proceed anyway after the timeout elapses
	client.waitForStop(c, timeout)

	log.Debugf("Removing container %s", c.ID())

	if err := client.api.ContainerRemove(bg, c.ID(), types.ContainerRemoveOptions{Force: true, RemoveVolumes: false}); err != nil {
		return err
	}

	// Wait for container to be removed. In this case an error is a good thing
	if err := client.waitForStop(c, timeout); err == nil {
		return fmt.Errorf("Container %s (%s) could not be removed", c.Name(), c.ID())
	}

	return nil
}

func (client dockerClient) StartContainer(c Container) error {
	bg := context.Background()
	config := c.runtimeConfig()
	hostConfig := c.hostConfig()
	networkConfig := &network.NetworkingConfig{EndpointsConfig: c.containerInfo.NetworkSettings.Networks}
	// simpleNetworkConfig is a networkConfig with only 1 network.
	// see: https://github.com/docker/docker/issues/29265
	simpleNetworkConfig := func() *network.NetworkingConfig {
		oneEndpoint := make(map[string]*network.EndpointSettings)
		for k, v := range networkConfig.EndpointsConfig {
			oneEndpoint[k] = v
			// we only need 1
			break
		}
		return &network.NetworkingConfig{EndpointsConfig: oneEndpoint}
	}()

	name := c.Name()

	log.Infof("Starting %s", name)
	creation, err := client.api.ContainerCreate(bg, config, hostConfig, simpleNetworkConfig, name)
	if err != nil {
		return err
	}

	log.Debugf("Starting container %s (%s)", name, creation.ID)

	err = client.api.ContainerStart(bg, creation.ID, types.ContainerStartOptions{})
	if err != nil {
		return err
	}

<<<<<<< HEAD
	for k, _ := range simpleNetworkConfig.EndpointsConfig {
=======
	for k := range simpleNetworkConfig.EndpointsConfig {
>>>>>>> 48b8b597
		err = client.api.NetworkDisconnect(bg, k, creation.ID, true)
		if err != nil {
			return err
		}
	}

	for k, v := range networkConfig.EndpointsConfig {
		err = client.api.NetworkConnect(bg, k, creation.ID, v)
		if err != nil {
			return err
		}
	}
	return nil

}

func (client dockerClient) RenameContainer(c Container, newName string) error {
	log.Debugf("Renaming container %s (%s) to %s", c.Name(), c.ID(), newName)
	//return client.api.ContainerRename(c.ID(), newName)
	// no op
	return nil
}

func (client dockerClient) IsContainerStale(c Container) (bool, error) {
	bg := context.Background()
	oldImageInfo := c.imageInfo
	imageName := c.ImageName()

	if client.pullImages {
		log.Debugf("Pulling %s for %s", imageName, c.Name())

		var opts types.ImagePullOptions // ImagePullOptions can take a RegistryAuth arg to authenticate against a private registry
		auth, err := EncodedAuth(imageName)
		if err != nil {
			log.Debugf("Error loading authentication credentials %s", err)
			return false, err
		} else if auth == "" {
			log.Debugf("No authentication credentials found for %s", imageName)
			opts = types.ImagePullOptions{} // empty/no auth credentials
		} else {
			opts = types.ImagePullOptions{RegistryAuth: auth, PrivilegeFunc: DefaultAuthHandler}
		}

		response, err := client.api.ImagePull(bg, imageName, opts)
		if err != nil {
			log.Debugf("Error pulling image %s, %s", imageName, err)
			return false, err
		}
		defer response.Close()

		// the pull request will be aborted prematurely unless the response is read
		_, err = ioutil.ReadAll(response)
	}

	newImageInfo, _, err := client.api.ImageInspectWithRaw(bg, imageName, false)
	if err != nil {
		return false, err
	}

	if newImageInfo.ID != oldImageInfo.ID {
		log.Infof("Found new %s image (%s)", imageName, newImageInfo.ID)
		return true, nil
	} else {
		log.Debugf("No new images found for %s", c.Name())
	}

	return false, nil
}

func (client dockerClient) RemoveImage(c Container) error {
	imageID := c.ImageID()
	log.Infof("Removing image %s", imageID)
	_, err := client.api.ImageRemove(context.Background(), imageID, types.ImageRemoveOptions{Force: true})
	return err
}

func (client dockerClient) waitForStop(c Container, waitTime time.Duration) error {
	bg := context.Background()
	timeout := time.After(waitTime)

	for {
		select {
		case <-timeout:
			return nil
		default:
			if ci, err := client.api.ContainerInspect(bg, c.ID()); err != nil {
				return err
			} else if !ci.State.Running {
				return nil
			}
		}

		time.Sleep(1 * time.Second)
	}
}<|MERGE_RESOLUTION|>--- conflicted
+++ resolved
@@ -3,7 +3,6 @@
 import (
 	"fmt"
 	"io/ioutil"
-<<<<<<< HEAD
 	"strings"
 	"time"
 
@@ -12,14 +11,6 @@
 	"github.com/docker/engine-api/types"
 	"github.com/docker/engine-api/types/filters"
 	"github.com/docker/engine-api/types/network"
-=======
-	"time"
-
-	log "github.com/Sirupsen/logrus"
-	"github.com/docker/docker/api/types"
-	"github.com/docker/docker/api/types/network"
-	dockerclient "github.com/docker/docker/client"
->>>>>>> 48b8b597
 	"golang.org/x/net/context"
 )
 
@@ -175,11 +166,7 @@
 		return err
 	}
 
-<<<<<<< HEAD
-	for k, _ := range simpleNetworkConfig.EndpointsConfig {
-=======
 	for k := range simpleNetworkConfig.EndpointsConfig {
->>>>>>> 48b8b597
 		err = client.api.NetworkDisconnect(bg, k, creation.ID, true)
 		if err != nil {
 			return err
